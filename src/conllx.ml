--- conflicted
+++ resolved
@@ -61,8 +61,6 @@
 
 (* ==================================================================================================== *)
 module Misc = struct
-<<<<<<< HEAD
-=======
 
   (* ---------------------------------------------------------------------------------------------------- *)
   let parse_features ?file ?sent_id ?line_num s init =
@@ -85,7 +83,6 @@
            | _ -> Error.error ?file ?sent_id ?line_num "BUG: Unknown feat %s" fv
         ) init (Str.split (Str.regexp "|") s)
 
->>>>>>> 102b00c8
   (* ---------------------------------------------------------------------------------------------------- *)
   let read_lines name =
     try
@@ -586,12 +583,7 @@
       (fun item ->
          match Str.split (Str.regexp_string "::") item with
          | [si; sj; string_feats] ->
-<<<<<<< HEAD
            ((int_of_string si, int_of_string sj), Fs.parse string_feats Fs.empty)
-=======
-           let xxx = Misc.parse_features string_feats String_map.empty in
-           ((int_of_string si, int_of_string sj), xxx)
->>>>>>> 102b00c8
          | _ -> Error.error ~fct: "mwt_misc_of_string" "Cannot parse `%s`" s
       )  (Str.split (Str.regexp_string "||") s)
 
@@ -680,7 +672,7 @@
       (fun node ->
          match node.wordform with
          | Some "__EMPTY__" ->
-           { node with wordform = None;feats = String_map.add "wordform" "__EMPTY__" node.feats }
+           { node with wordform = None; feats = Fs_map.add "wordform" "__EMPTY__" node.feats }
          | Some wf when (unescape_form wf) <> node.form ->
            { node with wordform = None; feats = Fs_map.add "wordform" wf node.feats }
          | Some _ -> { node with wordform = None }
